--- conflicted
+++ resolved
@@ -19,13 +19,8 @@
     [TestClass]
     public class TokenRequestValidation_Code_Invalid
     {
-<<<<<<< HEAD
         IClientStore _clients = Factory.CreateClientStore();
-=======
         const string Category = "TokenRequest Validation - AuthorizationCode - Invalid";
-
-        IClientService _clients = Factory.CreateClientService();
->>>>>>> 7978de4a
 
         [TestMethod]
         [TestCategory("TokenRequest Validation - AuthorizationCode - Invalid")]
