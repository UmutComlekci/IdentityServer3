--- conflicted
+++ resolved
@@ -425,7 +425,6 @@
             return nv;
         }
 
-<<<<<<< HEAD
         const string SignOutMessageCookieIdtoRemove = "ids:SignOutMessageCookieIdtoRemove";
         public static void QueueRemovalOfSignOutMessageCookie(this IOwinContext context, string id)
         {
@@ -478,7 +477,8 @@
         {
             if (context == null) throw new ArgumentNullException("context");
             return context.Environment.ContainsKey(SuppressAntiForgeryCheck) && true.Equals(context.Environment[SuppressAntiForgeryCheck]);
-=======
+        }
+
         public static void ClearAuthenticationCookies(this IOwinContext context)
         {
             if (context == null) throw new ArgumentNullException("context");
@@ -504,7 +504,6 @@
                     context.Authentication.SignOut(idp);
                 }
             }
->>>>>>> 2672855e
         }
     }
 }