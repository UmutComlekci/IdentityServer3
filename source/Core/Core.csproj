﻿<?xml version="1.0" encoding="utf-8"?>
<Project ToolsVersion="12.0" DefaultTargets="Build" xmlns="http://schemas.microsoft.com/developer/msbuild/2003">
  <Import Project="$(MSBuildExtensionsPath)\$(MSBuildToolsVersion)\Microsoft.Common.props" Condition="Exists('$(MSBuildExtensionsPath)\$(MSBuildToolsVersion)\Microsoft.Common.props')" />
  <PropertyGroup>
    <Configuration Condition=" '$(Configuration)' == '' ">Debug</Configuration>
    <Platform Condition=" '$(Platform)' == '' ">AnyCPU</Platform>
    <ProjectGuid>{FB9E026E-BAB3-498A-A954-B93B05C146A5}</ProjectGuid>
    <OutputType>Library</OutputType>
    <AppDesignerFolder>Properties</AppDesignerFolder>
    <RootNamespace>Thinktecture.IdentityServer.Core</RootNamespace>
    <AssemblyName>Thinktecture.IdentityServer.Core</AssemblyName>
    <TargetFrameworkVersion>v4.5</TargetFrameworkVersion>
    <FileAlignment>512</FileAlignment>
    <TargetFrameworkProfile />
  </PropertyGroup>
  <PropertyGroup Condition=" '$(Configuration)|$(Platform)' == 'Debug|AnyCPU' ">
    <DebugSymbols>true</DebugSymbols>
    <DebugType>full</DebugType>
    <Optimize>false</Optimize>
    <OutputPath>..\..\build\</OutputPath>
    <DefineConstants>DEBUG;TRACE</DefineConstants>
    <ErrorReport>prompt</ErrorReport>
    <WarningLevel>4</WarningLevel>
  </PropertyGroup>
  <PropertyGroup Condition=" '$(Configuration)|$(Platform)' == 'Release|AnyCPU' ">
    <DebugType>pdbonly</DebugType>
    <Optimize>true</Optimize>
    <OutputPath>..\..\build\</OutputPath>
    <DefineConstants>TRACE</DefineConstants>
    <ErrorReport>prompt</ErrorReport>
    <WarningLevel>4</WarningLevel>
  </PropertyGroup>
  <PropertyGroup Condition="'$(Configuration)|$(Platform)' == 'AzureWebSites|AnyCPU'">
    <OutputPath>bin\AzureWebSites\</OutputPath>
    <DefineConstants>TRACE</DefineConstants>
    <Optimize>true</Optimize>
    <DebugType>pdbonly</DebugType>
    <PlatformTarget>AnyCPU</PlatformTarget>
    <ErrorReport>prompt</ErrorReport>
    <CodeAnalysisRuleSet>MinimumRecommendedRules.ruleset</CodeAnalysisRuleSet>
  </PropertyGroup>
  <ItemGroup>
    <Reference Include="Autofac, Version=3.5.0.0, Culture=neutral, PublicKeyToken=17863af14b0044da, processorArchitecture=MSIL">
      <SpecificVersion>False</SpecificVersion>
      <HintPath>..\packages\Autofac.3.5.2\lib\net40\Autofac.dll</HintPath>
    </Reference>
    <Reference Include="Autofac.Integration.WebApi, Version=3.4.0.0, Culture=neutral, PublicKeyToken=17863af14b0044da, processorArchitecture=MSIL">
      <SpecificVersion>False</SpecificVersion>
      <HintPath>..\packages\Autofac.WebApi2.3.4.0\lib\net45\Autofac.Integration.WebApi.dll</HintPath>
    </Reference>
    <Reference Include="Microsoft.Owin, Version=3.0.0.0, Culture=neutral, PublicKeyToken=31bf3856ad364e35, processorArchitecture=MSIL">
      <SpecificVersion>False</SpecificVersion>
      <HintPath>..\packages\Microsoft.Owin.3.0.0\lib\net45\Microsoft.Owin.dll</HintPath>
    </Reference>
    <Reference Include="Microsoft.Owin.Cors, Version=3.0.0.0, Culture=neutral, PublicKeyToken=31bf3856ad364e35, processorArchitecture=MSIL">
      <SpecificVersion>False</SpecificVersion>
      <HintPath>..\packages\Microsoft.Owin.Cors.3.0.0\lib\net45\Microsoft.Owin.Cors.dll</HintPath>
    </Reference>
    <Reference Include="Microsoft.Owin.FileSystems, Version=3.0.0.0, Culture=neutral, PublicKeyToken=31bf3856ad364e35, processorArchitecture=MSIL">
      <SpecificVersion>False</SpecificVersion>
      <HintPath>..\packages\Microsoft.Owin.FileSystems.3.0.0\lib\net45\Microsoft.Owin.FileSystems.dll</HintPath>
    </Reference>
    <Reference Include="Microsoft.Owin.Security, Version=3.0.0.0, Culture=neutral, PublicKeyToken=31bf3856ad364e35, processorArchitecture=MSIL">
      <SpecificVersion>False</SpecificVersion>
      <HintPath>..\packages\Microsoft.Owin.Security.3.0.0\lib\net45\Microsoft.Owin.Security.dll</HintPath>
    </Reference>
    <Reference Include="Microsoft.Owin.Security.Cookies, Version=3.0.0.0, Culture=neutral, PublicKeyToken=31bf3856ad364e35, processorArchitecture=MSIL">
      <SpecificVersion>False</SpecificVersion>
      <HintPath>..\packages\Microsoft.Owin.Security.Cookies.3.0.0\lib\net45\Microsoft.Owin.Security.Cookies.dll</HintPath>
    </Reference>
    <Reference Include="Microsoft.Owin.StaticFiles, Version=3.0.0.0, Culture=neutral, PublicKeyToken=31bf3856ad364e35, processorArchitecture=MSIL">
      <SpecificVersion>False</SpecificVersion>
      <HintPath>..\packages\Microsoft.Owin.StaticFiles.3.0.0\lib\net45\Microsoft.Owin.StaticFiles.dll</HintPath>
    </Reference>
    <Reference Include="Newtonsoft.Json, Version=6.0.0.0, Culture=neutral, PublicKeyToken=30ad4fe6b2a6aeed, processorArchitecture=MSIL">
      <SpecificVersion>False</SpecificVersion>
      <HintPath>..\packages\Newtonsoft.Json.6.0.5\lib\net45\Newtonsoft.Json.dll</HintPath>
    </Reference>
    <Reference Include="Owin">
      <HintPath>..\packages\Owin.1.0\lib\net40\Owin.dll</HintPath>
    </Reference>
    <Reference Include="System" />
    <Reference Include="System.ComponentModel.DataAnnotations" />
    <Reference Include="System.Core" />
    <Reference Include="System.IdentityModel" />
    <Reference Include="System.IdentityModel.Tokens.Jwt, Version=4.0.0.0, Culture=neutral, PublicKeyToken=31bf3856ad364e35, processorArchitecture=MSIL">
      <SpecificVersion>False</SpecificVersion>
      <HintPath>..\packages\System.IdentityModel.Tokens.Jwt.4.0.0\lib\net45\System.IdentityModel.Tokens.Jwt.dll</HintPath>
    </Reference>
    <Reference Include="System.Net.Http" />
    <Reference Include="System.Net.Http.Formatting, Version=5.2.2.0, Culture=neutral, PublicKeyToken=31bf3856ad364e35, processorArchitecture=MSIL">
      <SpecificVersion>False</SpecificVersion>
      <HintPath>..\packages\Microsoft.AspNet.WebApi.Client.5.2.2\lib\net45\System.Net.Http.Formatting.dll</HintPath>
    </Reference>
    <Reference Include="System.Web.Cors, Version=5.2.2.0, Culture=neutral, PublicKeyToken=31bf3856ad364e35, processorArchitecture=MSIL">
      <SpecificVersion>False</SpecificVersion>
      <HintPath>..\packages\Microsoft.AspNet.Cors.5.2.2\lib\net45\System.Web.Cors.dll</HintPath>
    </Reference>
    <Reference Include="System.Web.Http, Version=5.2.2.0, Culture=neutral, PublicKeyToken=31bf3856ad364e35, processorArchitecture=MSIL">
      <SpecificVersion>False</SpecificVersion>
      <HintPath>..\packages\Microsoft.AspNet.WebApi.Core.5.2.2\lib\net45\System.Web.Http.dll</HintPath>
    </Reference>
    <Reference Include="System.Web.Http.Owin, Version=5.2.2.0, Culture=neutral, PublicKeyToken=31bf3856ad364e35, processorArchitecture=MSIL">
      <SpecificVersion>False</SpecificVersion>
      <HintPath>..\packages\Microsoft.AspNet.WebApi.Owin.5.2.2\lib\net45\System.Web.Http.Owin.dll</HintPath>
    </Reference>
    <Reference Include="Thinktecture.IdentityModel.Core, Version=1.2.0.0, Culture=neutral, processorArchitecture=MSIL">
      <SpecificVersion>False</SpecificVersion>
      <HintPath>..\packages\Thinktecture.IdentityModel.Core.1.2.0\lib\net45\Thinktecture.IdentityModel.Core.dll</HintPath>
    </Reference>
  </ItemGroup>
  <ItemGroup>
    <Compile Include="..\VersionAssemblyInfo.cs">
      <Link>Properties\VersionAssemblyInfo.cs</Link>
    </Compile>
    <Compile Include="Authentication\LogoutResult.cs" />
    <Compile Include="Authentication\MessageCookie.cs" />
    <Compile Include="Authentication\SignOutMessage.cs" />
    <Compile Include="Configuration\CspOptions.cs" />
    <Compile Include="Configuration\DataProtectorAdapter.cs" />
    <Compile Include="Connect\Endpoints\ClientPermissionsController.cs" />
    <Compile Include="Connect\Endpoints\IdentityTokenValidationController.cs" />
    <Compile Include="Connect\Models\RevokeClientPermission.cs" />
    <Compile Include="Connect\ResponseHandling\EndSessionResponseGenerator.cs" />
    <Compile Include="Connect\Results\AuthorizeFormPostResult.cs" />
    <Compile Include="Connect\Results\AuthorizeRedirectResult.cs" />
    <Compile Include="Connect\Validation\EndSessionRequestValidator.cs" />
    <Compile Include="Connect\Validation\ValidatedEndSessionRequest.cs" />
    <Compile Include="Connect\Validation\ValidatedRequest.cs" />
    <Compile Include="Extensions\AuthorizeResponseExtensions.cs" />
    <Compile Include="Extensions\ClaimListExtensions.cs" />
    <Compile Include="Extensions\ValidatedAuthorizeRequestExtensions.cs" />
    <Compile Include="Hosting\PreventUnsupportedRequestMediaTypesAttribute.cs" />
    <Compile Include="Hosting\AntiForgeryTokenValidator.cs" />
    <Compile Include="Hosting\RequireSslMiddleware.cs" />
    <Compile Include="Hosting\ValidateAntiForgeryTokenAttribute.cs" />
    <Compile Include="Logging\LogProviders\TraceSourceLogProvider.cs" />
<<<<<<< HEAD
    <Compile Include="Models\ClientPermission.cs" />
=======
    <Compile Include="Models\StandardScopes.cs" />
>>>>>>> bf093fd8
    <Compile Include="Models\TokenCreationRequest.cs" />
    <Compile Include="Resources\Scopes.Designer.cs">
      <AutoGen>True</AutoGen>
      <DesignTime>True</DesignTime>
      <DependentUpon>Scopes.resx</DependentUpon>
    </Compile>
    <Compile Include="Services\Default\DefaultClientPermissionsService.cs" />
    <Compile Include="Services\IClientPermissionsService.cs" />
    <Compile Include="Services\IConsentStore.cs" />
    <Compile Include="Services\InMemory\InMemoryConsentStore.cs" />
    <Compile Include="Views\ActionResults\ClientPermissionsActionResult.cs" />
    <Compile Include="Views\ActionResults\ErrorActionResult.cs" />
    <Compile Include="Views\ActionResults\HtmlActionResult.cs" />
    <Compile Include="Views\Embedded\Assets\AssetManager.cs" />
    <Compile Include="Authentication\AuthenticateResult.cs" />
    <Compile Include="Authentication\AuthenticationController.cs" />
    <Compile Include="Views\ActionResults\LoginActionResult.cs" />
    <Compile Include="Views\Embedded\EmbeddedAssetsViewServiceRegistration.cs" />
    <Compile Include="Views\FileSystem\FileSystemViewService.cs" />
    <Compile Include="Views\ViewModels\AntiForgeryHiddenInputViewModel.cs" />
    <Compile Include="Views\ViewModels\LoggedOutViewModel.cs" />
    <Compile Include="Views\ViewModels\LogoutViewModel.cs" />
    <Compile Include="Views\ViewModels\ConsentScopeViewModel.cs" />
    <Compile Include="Views\ViewModels\ConsentViewModel.cs" />
    <Compile Include="Views\ViewModels\ErrorViewModel.cs" />
    <Compile Include="Views\ViewModels\CommonViewModel.cs" />
    <Compile Include="Views\ActionResults\LogoutActionResult.cs" />
    <Compile Include="Views\ActionResults\LoggedOutActionResult.cs" />
    <Compile Include="Views\ActionResults\ConsentActionResult.cs" />
    <Compile Include="Views\ActionResults\HtmlStreamActionResult.cs" />
    <Compile Include="Authentication\LoginCredentials.cs" />
    <Compile Include="Configuration\AppBuilderExtensions\ConfigureDataProtectorExtension.cs" />
    <Compile Include="Configuration\AppBuilderExtensions\ConfigureIdentityServerBaseUrlExtension.cs" />
    <Compile Include="Configuration\AppBuilderExtensions\ConfigureCookieAuthenticationExtension.cs" />
    <Compile Include="Configuration\AppBuilderExtensions\UseCorsExtension.cs" />
    <Compile Include="Configuration\AppBuilderExtensions\UseEmbeddedFileServerExtension.cs" />
    <Compile Include="Configuration\AppBuilderExtensions\UseHstsExtension.cs" />
    <Compile Include="Configuration\AppBuilderExtensions\UseIdentityServerExtension.cs" />
    <Compile Include="Configuration\AuthenticationOptions.cs" />
    <Compile Include="Configuration\AutofacConfig.cs" />
    <Compile Include="Configuration\CookieOptions.cs" />
    <Compile Include="Configuration\CorsPolicy.cs" />
    <Compile Include="Configuration\CorsPolicyProvider.cs" />
    <Compile Include="Configuration\InMemoryFactory.cs" />
    <Compile Include="Connect\Models\RefreshToken.cs" />
    <Compile Include="Configuration\Registration.cs" />
    <Compile Include="Extensions\OwinExtensions.cs" />
    <Compile Include="Hosting\CspReportController.cs" />
    <Compile Include="Hosting\NoCacheAttribute.cs" />
    <Compile Include="Hosting\SecurityHeadersAttribute.cs" />
    <Compile Include="Views\ViewModels\LoginViewModel.cs" />
    <Compile Include="Services\Default\DefaultRefreshTokenService.cs" />
    <Compile Include="Views\Embedded\EmbeddedAssetsViewService.cs" />
    <Compile Include="Services\IRefreshTokenService.cs" />
    <Compile Include="Services\IRefreshTokenStore.cs" />
    <Compile Include="Services\Default\DefaultTokenSigningService.cs" />
    <Compile Include="Services\ITokenSigningService.cs" />
    <Compile Include="Hosting\AutofacContainerMiddleware.cs" />
    <Compile Include="Hosting\AutofacScope.cs" />
    <Compile Include="Configuration\EndpointSettings.cs" />
    <Compile Include="Configuration\HostDataProtector.cs" />
    <Compile Include="Configuration\IDataProtector.cs" />
    <Compile Include="Configuration\IdentityServerOptions.cs" />
    <Compile Include="Configuration\IdentityServerServiceFactory.cs" />
    <Compile Include="Hosting\KatanaDependencyResolver.cs" />
    <Compile Include="Configuration\WebApiConfig.cs" />
    <Compile Include="Connect\Endpoints\AccessTokenValidationController.cs" />
    <Compile Include="Connect\Endpoints\DiscoveryEndpointController.cs" />
    <Compile Include="Connect\Endpoints\EndSessionController.cs" />
    <Compile Include="Connect\Endpoints\UserInfoEndpointController.cs" />
    <Compile Include="Connect\Models\AuthorizationCode.cs" />
    <Compile Include="Connect\Models\ConsentError.cs" />
    <Compile Include="Connect\Models\ClientCredential.cs" />
    <Compile Include="Connect\Models\UserConsent.cs" />
    <Compile Include="Connect\ResponseHandling\UserInfoResponseGenerator.cs" />
    <Compile Include="Connect\Results\ProtectedResourceErrorResult.cs" />
    <Compile Include="Connect\Results\UserInfoResult.cs" />
    <Compile Include="Services\Default\DefaultAssertionGrantValidator.cs" />
    <Compile Include="Services\Default\DefaultCustomRequestValidator.cs" />
    <Compile Include="Services\Default\DefaultCustomTokenValidator.cs" />
    <Compile Include="Services\Default\DefaultTokenService.cs" />
    <Compile Include="Services\Default\DefaultClaimsProvider.cs" />
    <Compile Include="Services\ICustomGrantValidator.cs" />
    <Compile Include="Services\IClaimsProvider.cs" />
    <Compile Include="Services\ICustomRequestValidator.cs" />
    <Compile Include="Services\ICustomTokenValidator.cs" />
    <Compile Include="Services\ITransientDataRepository.cs" />
    <Compile Include="Connect\Validation\ClientValidator.cs" />
    <Compile Include="Connect\Validation\ScopeValidator.cs" />
    <Compile Include="Connect\Validation\TokenValidationResult.cs" />
    <Compile Include="Connect\Validation\TokenValidator.cs" />
    <Compile Include="Connect\Validation\ValidatedUserInfoRequest.cs" />
    <Compile Include="Constants.cs" />
    <Compile Include="Extensions\DateTimeExtensions.cs" />
    <Compile Include="Extensions\HttpRequestMessageExtensions.cs" />
    <Compile Include="Extensions\IDataProtectorExtensions.cs" />
    <Compile Include="Extensions\ModelStateDictionaryExtensions.cs" />
    <Compile Include="Extensions\NameValueCollectionExtensions.cs" />
    <Compile Include="Extensions\ScopeExtensions.cs" />
    <Compile Include="Logging\ILog.cs" />
    <Compile Include="Logging\ILogExtensions.cs" />
    <Compile Include="Logging\ILogProvider.cs" />
    <Compile Include="Logging\LoggerExecutionWrapper.cs" />
    <Compile Include="Logging\LogLevel.cs" />
    <Compile Include="Logging\LogProvider.cs" />
    <Compile Include="Logging\LogProviders\DiagnosticsTraceLogProvider.cs" />
    <Compile Include="Logging\LogProviders\Log4NetLogProvider.cs" />
    <Compile Include="Logging\LogProviders\NLogLogProvider.cs" />
    <Compile Include="Models\Consent.cs" />
    <Compile Include="Models\Enums.cs" />
    <Compile Include="Models\ExternalIdentity.cs" />
    <Compile Include="Models\IdentityProvider.cs" />
    <Compile Include="Extensions\PrincipalExtensions.cs" />
    <Compile Include="Plumbing\ClaimMap.cs" />
    <Compile Include="Hosting\ErrorPageFilterAttribute.cs" />
    <Compile Include="Hosting\LogProviderExceptionLogger.cs" />
    <Compile Include="Plumbing\IdentityServerPrincipal.cs" />
    <Compile Include="Properties\AssemblyInfo.cs" />
    <Compile Include="Connect\Models\AuthorizeError.cs" />
    <Compile Include="Models\Client.cs" />
    <Compile Include="Connect\Endpoints\AuthorizeEndpointController.cs" />
    <Compile Include="Connect\Endpoints\TokenEndpointController.cs" />
    <Compile Include="Connect\Models\InteractionResponse.cs" />
    <Compile Include="Connect\ResponseHandling\AuthorizeInteractionResponseGenerator.cs" />
    <Compile Include="Connect\Models\AuthorizeResponse.cs" />
    <Compile Include="Connect\ResponseHandling\AuthorizeResponseGenerator.cs" />
    <Compile Include="Connect\Models\TokenResponse.cs" />
    <Compile Include="Connect\ResponseHandling\TokenResponseGenerator.cs" />
    <Compile Include="Authentication\LoginResult.cs" />
    <Compile Include="Connect\Results\TokenErrorResult.cs" />
    <Compile Include="Connect\Results\TokenResult.cs" />
    <Compile Include="Connect\Results\ResultExtensions.cs" />
    <Compile Include="Resources\Messages.Designer.cs">
      <AutoGen>True</AutoGen>
      <DesignTime>True</DesignTime>
      <DependentUpon>Messages.resx</DependentUpon>
    </Compile>
    <Compile Include="Services\IAuthorizationCodeStore.cs" />
    <Compile Include="Services\Default\DefaultExternalClaimsFilter.cs" />
    <Compile Include="Services\IClientStore.cs" />
    <Compile Include="Services\InMemory\InMemoryRefreshTokenStore.cs" />
    <Compile Include="Services\ITrackingCookieService.cs" />
    <Compile Include="Services\IExternalClaimsFilter.cs" />
    <Compile Include="Services\IConsentService.cs" />
    <Compile Include="Services\ITokenService.cs" />
    <Compile Include="Services\InMemory\InMemoryAuthorizationCodeStore.cs" />
    <Compile Include="Services\InMemory\InMemoryClientStore.cs" />
    <Compile Include="Services\Default\DefaultConsentService.cs" />
    <Compile Include="Services\InMemory\InMemoryScopeStore.cs" />
    <Compile Include="Services\InMemory\InMemoryTokenHandleStore.cs" />
    <Compile Include="Services\InMemory\InMemoryUser.cs" />
    <Compile Include="Services\InMemory\InMemoryUserService.cs" />
    <Compile Include="Services\IScopeStore.cs" />
    <Compile Include="Services\IUserService.cs" />
    <Compile Include="Services\ITokenHandleStore.cs" />
    <Compile Include="Models\Scope.cs" />
    <Compile Include="Models\ScopeClaim.cs" />
    <Compile Include="Connect\Models\Token.cs" />
    <Compile Include="Connect\Validation\AuthorizeRequestValidator.cs" />
    <Compile Include="Connect\Validation\TokenRequestValidator.cs" />
    <Compile Include="Connect\Validation\ValidatedAuthorizeRequest.cs" />
    <Compile Include="Connect\Validation\ValidatedTokenRequest.cs" />
    <Compile Include="Connect\Validation\ValidationResult.cs" />
    <Compile Include="Authentication\SignInMessage.cs" />
    <Compile Include="Extensions\StringsExtensions.cs" />
    <Compile Include="Services\IViewService.cs" />
    <Compile Include="Views\ViewModels\ClientPermissionsViewModel.cs" />
  </ItemGroup>
  <ItemGroup />
  <ItemGroup>
    <EmbeddedResource Include="Resources\Messages.resx">
      <Generator>PublicResXFileCodeGenerator</Generator>
      <LastGenOutput>Messages.Designer.cs</LastGenOutput>
    </EmbeddedResource>
    <None Include="..\default.licenseheader">
      <Link>default.licenseheader</Link>
    </None>
    <None Include="app.config" />
    <None Include="Views\Embedded\Assets\libs\bootstrap\custom.less" />
    <EmbeddedResource Include="Resources\Scopes.resx">
      <Generator>ResXFileCodeGenerator</Generator>
      <LastGenOutput>Scopes.Designer.cs</LastGenOutput>
    </EmbeddedResource>
    <EmbeddedResource Include="Views\Embedded\Assets\libs\bootstrap\fonts\glyphicons-halflings-regular.eot" />
    <EmbeddedResource Include="Views\Embedded\Assets\libs\bootstrap\fonts\glyphicons-halflings-regular.ttf" />
    <EmbeddedResource Include="Views\Embedded\Assets\libs\bootstrap\fonts\glyphicons-halflings-regular.woff" />
    <None Include="Views\Embedded\Assets\libs\bootstrap\less\alerts.less" />
    <None Include="Views\Embedded\Assets\libs\bootstrap\less\badges.less" />
    <None Include="Views\Embedded\Assets\libs\bootstrap\less\bootstrap.less" />
    <None Include="Views\Embedded\Assets\libs\bootstrap\less\breadcrumbs.less" />
    <None Include="Views\Embedded\Assets\libs\bootstrap\less\button-groups.less" />
    <None Include="Views\Embedded\Assets\libs\bootstrap\less\buttons.less" />
    <None Include="Views\Embedded\Assets\libs\bootstrap\less\carousel.less" />
    <None Include="Views\Embedded\Assets\libs\bootstrap\less\close.less" />
    <None Include="Views\Embedded\Assets\libs\bootstrap\less\code.less" />
    <None Include="Views\Embedded\Assets\libs\bootstrap\less\component-animations.less" />
    <None Include="Views\Embedded\Assets\libs\bootstrap\less\dropdowns.less" />
    <None Include="Views\Embedded\Assets\libs\bootstrap\less\forms.less" />
    <None Include="Views\Embedded\Assets\libs\bootstrap\less\glyphicons.less" />
    <None Include="Views\Embedded\Assets\libs\bootstrap\less\grid.less" />
    <None Include="Views\Embedded\Assets\libs\bootstrap\less\input-groups.less" />
    <None Include="Views\Embedded\Assets\libs\bootstrap\less\jumbotron.less" />
    <None Include="Views\Embedded\Assets\libs\bootstrap\less\labels.less" />
    <None Include="Views\Embedded\Assets\libs\bootstrap\less\list-group.less" />
    <None Include="Views\Embedded\Assets\libs\bootstrap\less\media.less" />
    <None Include="Views\Embedded\Assets\libs\bootstrap\less\mixins.less" />
    <None Include="Views\Embedded\Assets\libs\bootstrap\less\modals.less" />
    <None Include="Views\Embedded\Assets\libs\bootstrap\less\navbar.less" />
    <None Include="Views\Embedded\Assets\libs\bootstrap\less\navs.less" />
    <None Include="Views\Embedded\Assets\libs\bootstrap\less\normalize.less" />
    <None Include="Views\Embedded\Assets\libs\bootstrap\less\pager.less" />
    <None Include="Views\Embedded\Assets\libs\bootstrap\less\pagination.less" />
    <None Include="Views\Embedded\Assets\libs\bootstrap\less\panels.less" />
    <None Include="Views\Embedded\Assets\libs\bootstrap\less\popovers.less" />
    <None Include="Views\Embedded\Assets\libs\bootstrap\less\print.less" />
    <None Include="Views\Embedded\Assets\libs\bootstrap\less\progress-bars.less" />
    <None Include="Views\Embedded\Assets\libs\bootstrap\less\responsive-utilities.less" />
    <None Include="Views\Embedded\Assets\libs\bootstrap\less\scaffolding.less" />
    <None Include="Views\Embedded\Assets\libs\bootstrap\less\tables.less" />
    <None Include="Views\Embedded\Assets\libs\bootstrap\less\theme.less" />
    <None Include="Views\Embedded\Assets\libs\bootstrap\less\thumbnails.less" />
    <None Include="Views\Embedded\Assets\libs\bootstrap\less\tooltip.less" />
    <None Include="Views\Embedded\Assets\libs\bootstrap\less\type.less" />
    <None Include="Views\Embedded\Assets\libs\bootstrap\less\utilities.less" />
    <None Include="Views\Embedded\Assets\libs\bootstrap\less\variables.less" />
    <None Include="Views\Embedded\Assets\libs\bootstrap\less\wells.less" />
    <None Include="Views\Embedded\Assets\scripts.js.bundle" />
    <None Include="Views\Embedded\Assets\scripts.min.js.map">
      <DependentUpon>scripts.min.js</DependentUpon>
    </None>
    <None Include="Views\Embedded\Assets\styles.css.bundle" />
    <None Include="packages.config" />
  </ItemGroup>
  <ItemGroup>
    <EmbeddedResource Include="Views\Embedded\Assets\app\FormPostResponse.html" />
  </ItemGroup>
  <ItemGroup>
    <None Include="Views\Embedded\Assets\app\app.less" />
    <EmbeddedResource Include="Views\Embedded\Assets\app\FormPostResponse.js" />
    <Content Include="Views\Embedded\Assets\app\app.css">
      <DependentUpon>app.less</DependentUpon>
    </Content>
    <Content Include="Views\Embedded\Assets\app\app.js" />
    <EmbeddedResource Include="Views\Embedded\Assets\app\consent.html" />
    <EmbeddedResource Include="Views\Embedded\Assets\app\layout.html" />
    <EmbeddedResource Include="Views\Embedded\Assets\app\login.html" />
    <Content Include="Views\Embedded\Assets\app\app.min.css">
      <DependentUpon>app.css</DependentUpon>
    </Content>
    <EmbeddedResource Include="Views\Embedded\Assets\app\loggedOut.html" />
    <EmbeddedResource Include="Views\Embedded\Assets\app\error.html" />
    <EmbeddedResource Include="Views\Embedded\Assets\app\logout.html" />
    <EmbeddedResource Include="Views\Embedded\Assets\app\permissions.html" />
    <Content Include="Views\Embedded\Assets\libs\angular\angular.1.2.13.js" />
    <Content Include="Views\Embedded\Assets\libs\angular\angular.1.2.13.min.js" />
    <Content Include="Views\Embedded\Assets\libs\bootstrap\css\bootstrap-theme.css" />
    <Content Include="Views\Embedded\Assets\libs\bootstrap\css\bootstrap-theme.min.css" />
    <Content Include="Views\Embedded\Assets\libs\bootstrap\css\bootstrap.css" />
    <Content Include="Views\Embedded\Assets\libs\bootstrap\css\bootstrap.min.css" />
    <Content Include="Views\Embedded\Assets\libs\bootstrap\custom.css" />
    <Content Include="Views\Embedded\Assets\libs\bootstrap\custom.min.css" />
    <EmbeddedResource Include="Views\Embedded\Assets\libs\bootstrap\fonts\glyphicons-halflings-regular.svg" />
    <Content Include="Views\Embedded\Assets\libs\bootstrap\js\bootstrap.js" />
    <Content Include="Views\Embedded\Assets\libs\bootstrap\js\bootstrap.min.js" />
    <Content Include="Views\Embedded\Assets\libs\bootstrap\less\bootstrap.css" />
    <Content Include="Views\Embedded\Assets\libs\bootstrap\less\bootstrap.min.css" />
    <Content Include="Views\Embedded\Assets\libs\jquery\jquery-1.11.0.js" />
    <Content Include="Views\Embedded\Assets\libs\jquery\jquery-1.11.0.min.js" />
    <EmbeddedResource Include="Views\Embedded\Assets\scripts.js">
      <DependentUpon>scripts.js.bundle</DependentUpon>
    </EmbeddedResource>
    <Content Include="Views\Embedded\Assets\scripts.min.js">
      <DependentUpon>scripts.js</DependentUpon>
    </Content>
    <Content Include="Views\Embedded\Assets\styles.css">
      <DependentUpon>styles.css.bundle</DependentUpon>
    </Content>
    <EmbeddedResource Include="Views\Embedded\Assets\styles.min.css">
      <DependentUpon>styles.css</DependentUpon>
    </EmbeddedResource>
  </ItemGroup>
  <Import Project="$(MSBuildToolsPath)\Microsoft.CSharp.targets" />
  <!-- To modify your build process, add your task inside one of the targets below and uncomment it. 
       Other similar extension points exist, see Microsoft.Common.targets.
  <Target Name="BeforeBuild">
  </Target>
  <Target Name="AfterBuild">
  </Target>
  -->
</Project><|MERGE_RESOLUTION|>--- conflicted
+++ resolved
@@ -135,11 +135,8 @@
     <Compile Include="Hosting\RequireSslMiddleware.cs" />
     <Compile Include="Hosting\ValidateAntiForgeryTokenAttribute.cs" />
     <Compile Include="Logging\LogProviders\TraceSourceLogProvider.cs" />
-<<<<<<< HEAD
+    <Compile Include="Models\StandardScopes.cs" />
     <Compile Include="Models\ClientPermission.cs" />
-=======
-    <Compile Include="Models\StandardScopes.cs" />
->>>>>>> bf093fd8
     <Compile Include="Models\TokenCreationRequest.cs" />
     <Compile Include="Resources\Scopes.Designer.cs">
       <AutoGen>True</AutoGen>
