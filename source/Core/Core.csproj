--- conflicted
+++ resolved
@@ -221,10 +221,6 @@
     <Compile Include="Services\Default\AutofacDependencyResolver.cs" />
     <Compile Include="Services\Default\DefaultClientValidator.cs" />
     <Compile Include="Services\Default\DefaultCorsPolicyService.cs" />
-<<<<<<< HEAD
-    <Compile Include="Services\Default\UserServiceBase.cs" />
-=======
->>>>>>> bd99ab3b
     <Compile Include="Services\Default\PlainClientSecretValidator.cs" />
     <Compile Include="Services\Default\HashedClientSecretValidator.cs" />
     <Compile Include="Services\Default\EventServiceDecorator.cs" />
